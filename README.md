# F2Rotor
Python library for rotor analysis and design.
<<<<<<< HEAD
Fernando
=======
>>>>>>> bc04b859
<|MERGE_RESOLUTION|>--- conflicted
+++ resolved
@@ -1,6 +1,2 @@
 # F2Rotor
-Python library for rotor analysis and design.
-<<<<<<< HEAD
-Fernando
-=======
->>>>>>> bc04b859
+Python library for rotor analysis and design.