# F2Rotor
<<<<<<< HEAD
Python library for rotor analysis and design
Branch opened by Antonio D'Onofrio
=======
Python library for rotor analysis and design.
>>>>>>> 7a986220
<|MERGE_RESOLUTION|>--- conflicted
+++ resolved
@@ -1,7 +1,2 @@
 # F2Rotor
-<<<<<<< HEAD
-Python library for rotor analysis and design
-Branch opened by Antonio D'Onofrio
-=======
-Python library for rotor analysis and design.
->>>>>>> 7a986220
+Python library for rotor analysis and design