
class Helicopter:
    def __init__(self, Omega_r_mr, R_mr, R_hub, c_mr, N_mr, theta0, theta_tw, Cla, Cd0, Omega_r_tr, R_tr, R_hub_tr, c_tr, N_tr, l_tr):

        # Main rotor
        self.Omega_r_mr = Omega_r_mr # Main rotor tip speed (m/s)
    def __init__(self, Omega_R_mr, R_mr, R_hub, c_mr, N_mr, theta0, theta_tw, Cla, Cd0):
        self.Omega_r_mr = Omega_R_mr # Main rotor tip speed (m/s)
        self.R_mr = R_mr  # Main rotor radius (m)
        self.R_hub = R_hub  # Rotor hub radius (m)
        self.c_mr = c_mr  # Rotor's chord (m)
        self.N_mr = N_mr  # Number of blades of the helicopter
        self.theta0 = theta0  # Pitch angle at the root (°)
        self.theta_tw = theta_tw  # Blade twist (tip minus root incidence) (°)
        self.Cla = Cla  # Lift curve slope of the airfoil (1/rad)
        self.Cd0 = Cd0  # Profile drag coefficient of the airfoil

         # Tail rotor
        self.Omega_r_tr = Omega_r_tr         # Tail rotor tip speed (m/s)
        self.R_tr = R_tr                     # Tail rotor radius (m)
        self.R_hub_tr = R_hub_tr             # Tail Rotor hub radius (m)
        self.c_tr = c_tr                     # Tail rotor chord (m)
        self.N_tr = N_tr                     # Number of blades of tail rotor
        self.l_tr = l_tr                     # Distance between tail rotor and main rotor

<<<<<<< HEAD

        # Developing the possibility of integration within the feature_geometry 
=======
        # Developing the possibility of integration within the feature_geometry
>>>>>>> b9702620
<|MERGE_RESOLUTION|>--- conflicted
+++ resolved
@@ -23,9 +23,4 @@
         self.N_tr = N_tr                     # Number of blades of tail rotor
         self.l_tr = l_tr                     # Distance between tail rotor and main rotor
 
-<<<<<<< HEAD
-
-        # Developing the possibility of integration within the feature_geometry 
-=======
-        # Developing the possibility of integration within the feature_geometry
->>>>>>> b9702620
+        # Developing the possibility of integration within the feature_geometry