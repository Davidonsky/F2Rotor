--- conflicted
+++ resolved
@@ -4,11 +4,7 @@
 
         # Main rotor
         self.Omega_r_mr = Omega_r_mr # Main rotor tip speed (m/s)
-<<<<<<< HEAD
-=======
-    def __init__(self, Omega_R_mr, R_mr, R_hub, c_mr, N_mr, theta0, theta_tw, Cla, Cd0):
-        self.Omega_r_mr = Omega_R_mr # Main rotor tip speed (m/s)
->>>>>>> f8d3a99e
+
         self.R_mr = R_mr  # Main rotor radius (m)
         self.R_hub = R_hub  # Rotor hub radius (m)
         self.c_mr = c_mr  # Rotor's chord (m)
@@ -18,11 +14,7 @@
         self.Cla = Cla  # Lift curve slope of the airfoil (1/rad)
         self.Cd0 = Cd0  # Profile drag coefficient of the airfoil
 
-<<<<<<< HEAD
-        # Tail rotor
-=======
          # Tail rotor
->>>>>>> f8d3a99e
         self.Omega_r_tr = Omega_r_tr         # Tail rotor tip speed (m/s)
         self.R_tr = R_tr                     # Tail rotor radius (m)
         self.R_hub_tr = R_hub_tr             # Tail Rotor hub radius (m)
@@ -30,8 +22,4 @@
         self.N_tr = N_tr                     # Number of blades of tail rotor
         self.l_tr = l_tr                     # Distance between tail rotor and main rotor
 
-<<<<<<< HEAD
-
-=======
->>>>>>> f8d3a99e
         # Developing the possibility of integration within the feature_geometry